import tkinter as tk
from tkinter import ttk, messagebox
import pandas as pd
import numpy as np
from math import log, exp
from scipy.optimize import linear_sum_assignment
import pyperclip
import os
from PIL import Image, ImageTk
import time
import base64
import requests
import urllib3
import json
import threading

urllib3.disable_warnings()


###############################################################################
# 1) Load synergy/counter data
###############################################################################
def load_matchup_data(csv_path: str) -> pd.DataFrame:
    return pd.read_csv(csv_path)

###############################################################################
# 2) Load champion priors (and full champion list) for Bayesian role-guessing
###############################################################################


def load_champion_priors(csv_path: str) -> pd.DataFrame:
    return pd.read_csv(csv_path)

###############################################################################
# 3) Hungarian-based guess of roles for enemy champions
###############################################################################


def guess_roles(champ_list, priors_df):
    """
    champ_list: list of championName (strings), e.g. ['Gragas', 'Yasuo', ...].
    priors_df:  DataFrame with columns [champion_name, top, jungle, middle, bottom, support].

    Returns: dict { "top": champName, "jungle": champName, ... }
             by maximizing prior probabilities.
    """
    known = {}
    unknown = champ_list
    if not unknown:
        return known

    roles = ["top", "jungle", "middle", "bottom", "support"]
    n, m = len(unknown), len(roles)
    cost_matrix = np.zeros((n, m))

    for i, champ in enumerate(unknown):
        row = priors_df[priors_df['champion_name'].str.lower() == champ.lower()]
        probs = [1.0 / m] * m if row.empty else [float(row[role].iloc[0]) for role in roles]

        for j in range(m):
            p = probs[j]
            cost_matrix[i, j] = 9999.0 if p <= 0 else -log(p)

    row_ind, col_ind = linear_sum_assignment(cost_matrix)

    for i in range(len(row_ind)):
        champ = unknown[row_ind[i]]
        role = roles[col_ind[i]]
        known[role] = champ

    return known


###############################################################################
# 4) Synergy/Delta scoring
###############################################################################


def prepare_multiindex(df):
    # Create a multi-index based on columns commonly used in lookups.
    df_indexed = df.set_index(['champ1', 'role1', 'type', 'champ2', 'role2'])
    return df_indexed.sort_index()  # Sort the index for optimal performance


def log_odds_to_probability(log_odds):
    return 1 / (1 + exp(-log_odds))


def win_rate_to_log_odds(win_rate):
    # Convert percentage to probability
    p = win_rate / 100.0
    # Ensure p is not 0 or 1 to avoid infinite log values.
    epsilon = 1e-6
    p = min(max(p, epsilon), 1 - epsilon)
    return log(p / (1 - p))


def calculate_overall_win_rates(df_indexed, ally_team, enemy_team):
    # Sum log_odds for one team
    ally_log_odds = calculate_team_log_odds(df_indexed, ally_team, enemy_team)

    # Ally win probability, enemy win probability is the complement
    ally_win_rate = log_odds_to_probability(ally_log_odds)
    enemy_win_rate = 1 - ally_win_rate
    return ally_win_rate, enemy_win_rate


def calculate_team_log_odds(df_indexed, team, opponent_team):
    total_log_odds = 0.0

    # 1. Ally Synergy using unique pairs with reverse lookup
    ally_roles = list(team.keys())
    for i in range(len(ally_roles)):
        for j in range(i + 1, len(ally_roles)):
            role_i = ally_roles[i]
            role_j = ally_roles[j]
            champ_i = team[role_i]
            champ_j = team[role_j]

            synergy_value = None
            # Attempt forward lookup
            try:
                synergy_value = df_indexed.loc[
                    (champ_i, role_i, 'Synergy', champ_j, role_j),
                    'log_odds'
                ]
            except KeyError:
                # Attempt reverse lookup if forward fails
                try:
                    synergy_value = df_indexed.loc[
                        (champ_j, role_j, 'Synergy', champ_i, role_i),
                        'log_odds'
                    ]
                except KeyError:
                    synergy_value = None

            if synergy_value is not None:
                added_value = synergy_value.sum() if hasattr(
                    synergy_value, 'sum') else synergy_value
                total_log_odds += added_value

    # 2. Counters against enemy with reverse lookup and complement
    for role in team.keys():
        champ = team[role]
        for enemy_role, enemy_champ in opponent_team.items():
            counter_value = None
            # Attempt forward lookup for counter (champion A counters enemy)
            try:
                counter_value = df_indexed.loc[
                    (champ, role, 'Counter', enemy_champ, enemy_role),
                    'log_odds'
                ]
                total_log_odds += counter_value.sum() if hasattr(counter_value,
                                                                 'sum') else counter_value
            except KeyError:
                # If forward lookup fails, attempt reverse lookup: enemy counters champion
                try:
                    counter_value = df_indexed.loc[
                        (enemy_champ, enemy_role, 'Counter', champ, role),
                        'log_odds'
                    ]
                    # Subtract the value since this is disadvantageous (the complement)
                    total_log_odds -= counter_value.sum() if hasattr(counter_value,
                                                                     'sum') else counter_value
                except KeyError:
                    pass

    # 3. Subtract Enemy Synergy Effects with reverse lookup
    enemy_roles = list(opponent_team.keys())
    if enemy_roles:
        for i in range(len(enemy_roles)):
            for j in range(i + 1, len(enemy_roles)):
                role_i = enemy_roles[i]
                role_j = enemy_roles[j]
                champ_i = opponent_team[role_i]
                champ_j = opponent_team[role_j]

                enemy_synergy = None
                # Attempt forward lookup for enemy synergy
                try:
                    enemy_synergy = df_indexed.loc[
                        (champ_i, role_i, 'Synergy', champ_j, role_j),
                        'log_odds'
                    ]
                except KeyError:
                    # Attempt reverse lookup if forward fails
                    try:
                        enemy_synergy = df_indexed.loc[
                            (champ_j, role_j, 'Synergy', champ_i, role_i),
                            'log_odds'
                        ]
                    except KeyError:
                        enemy_synergy = None

                if enemy_synergy is not None:
                    subtracted_value = enemy_synergy.sum() if hasattr(
                        enemy_synergy, 'sum') else enemy_synergy
                    total_log_odds -= subtracted_value

    return total_log_odds

###############################################################################
# 5) get_champion_scores_for_role, with "excluded" filter
###############################################################################


def get_champion_scores_for_role(
    df_indexed,
    role_to_fill,
    ally_team,
    enemy_team,
    pick_strategy="Maximize",
    champion_pool=None,
    excluded_champions=None
):
    """
    Returns a list of (championName, sum_log_odds, sum_delta).

    Now includes 'excluded_champions' to filter out any picks that are already taken or banned.
    """

    if champion_pool is None:
        champion_pool = []
    if excluded_champions is None:
        excluded_champions = set()

    # Figure out which roles the enemy hasn't filled
    all_roles = ["top", "jungle", "middle", "bottom", "support"]
    enemy_filled_roles = set(enemy_team.keys())
    unfilled_enemy_roles = [
        r for r in all_roles if r not in enemy_filled_roles]

    ###########################################################################
    # 1) Find all candidate champions that can plausibly fill 'role_to_fill'
    ###########################################################################
    try:
        # Filter the indexed DataFrame where:
        #   champ1 is anything
        #   role1 == role_to_fill
        #   type can be Synergy or Counter
        #   champ2 is anything
        #   role2 is anything
        subset = df_indexed.loc[(slice(None), role_to_fill, slice(
            None), slice(None), slice(None)), :]
    except KeyError:
        subset = pd.DataFrame()

    if subset.empty:
        # No known synergy/counter data for this role
        return []

    all_role_candidates = subset.reset_index()["champ1"].unique().tolist()
<<<<<<< HEAD
    # Also ensure we include anything from champion_pool if needed:
    all_role_candidates = sorted(
        list(set(all_role_candidates + champion_pool)))
=======
    # Ensure both are lists before concatenation
    if not isinstance(all_role_candidates, list):
        all_role_candidates = [all_role_candidates]
    if not isinstance(champion_pool, list):
        champion_pool = list(champion_pool) if champion_pool is not None else []
    all_role_candidates = sorted(list(set(all_role_candidates + champion_pool)))
>>>>>>> 83cad059

    # Filter out champions that are excluded (already picked or banned)
    candidates = [
        champ for champ in all_role_candidates
        if champ not in excluded_champions
    ]

    ###########################################################################
    # 2) Helper function for synergy if "candidate_champ" is in role_to_fill
    ###########################################################################
    def synergy_for_candidate(candidate_champ, ally_team, enemy_team):
        """
        Original synergy/counter logic from your snippet, returning
        (total_log_odds, total_delta) for candidate_champ given known ally and enemy picks.
        """
        total_log_odds = 0.0
        total_delta = 0.0

        # 1) Synergy with allies
        for a_role, a_champ in ally_team.items():
            synergy_row = None
            # forward synergy
            try:
                synergy_row = df_indexed.loc[
                    (candidate_champ, role_to_fill, 'Synergy', a_champ, a_role)
                ]
            except KeyError:
                synergy_row = None
            # reverse synergy if forward missing
            if (synergy_row is None) or synergy_row.empty:
                try:
                    synergy_row = df_indexed.loc[
                        (a_champ, a_role, 'Synergy', candidate_champ, role_to_fill)
                    ]
                except KeyError:
                    synergy_row = None

            if synergy_row is not None and not synergy_row.empty:
                synergy_value = synergy_row['log_odds']
                delta_value = synergy_row.get('delta_shrunk_bayes', 0.0)
                total_log_odds += synergy_value.sum()
                total_delta += delta_value.sum()

        # 2) Counters vs enemy
        for e_role, e_champ in enemy_team.items():
            # forward (candidate_champ counters e_champ)
            try:
                counter_row = df_indexed.loc[
                    (candidate_champ, role_to_fill, 'Counter', e_champ, e_role)
                ]
                if counter_row is not None and not counter_row.empty:
                    total_log_odds += counter_row['log_odds'].sum()
                    total_delta += counter_row.get(
                        'delta_shrunk_bayes', 0.0).sum()
            except KeyError:
                pass

            # reverse (e_champ counters candidate_champ) => subtract
            try:
                reverse_row = df_indexed.loc[
                    (e_champ, e_role, 'Counter', candidate_champ, role_to_fill)
                ]
                if reverse_row is not None and not reverse_row.empty:
                    total_log_odds -= reverse_row['log_odds'].sum()
                    total_delta -= reverse_row.get(
                        'delta_shrunk_bayes', 0.0).sum()
            except KeyError:
                pass

        return total_log_odds, total_delta

    ###########################################################################
    # 3) Helper function for synergy if "enemy_candidate" is placed
    #    in some unfilled role on the enemy team
    ###########################################################################
    def synergy_for_enemy_candidate(enemy_champ, enemy_role, enemy_team, ally_team):
        total_log_odds = 0.0
        total_delta = 0.0

        # 1) Synergy with existing enemy picks
        for r_exist, ch_exist in enemy_team.items():
            if r_exist == enemy_role:
                # skip the role we are about to fill, so we don't double-count
                continue

            synergy_row = None
            # forward synergy
            try:
                synergy_row = df_indexed.loc[
                    (enemy_champ, enemy_role, 'Synergy', ch_exist, r_exist)
                ]
            except KeyError:
                synergy_row = None
            # reverse synergy if forward not found
            if (synergy_row is None) or synergy_row.empty:
                try:
                    synergy_row = df_indexed.loc[
                        (ch_exist, r_exist, 'Synergy', enemy_champ, enemy_role)
                    ]
                except KeyError:
                    synergy_row = None

            if synergy_row is not None and not synergy_row.empty:
                synergy_value = synergy_row['log_odds']
                delta_value = synergy_row.get('delta_shrunk_bayes', 0.0)
                total_log_odds += synergy_value.sum()
                total_delta += delta_value.sum()

        # 2) Counter vs ally
        for a_role, a_champ in ally_team.items():
            # forward (enemy_candidate counters ally champ)
            try:
                counter_row = df_indexed.loc[
                    (enemy_champ, enemy_role, 'Counter', a_champ, a_role)
                ]
                if counter_row is not None and not counter_row.empty:
                    total_log_odds += counter_row['log_odds'].sum()
                    total_delta += counter_row.get(
                        'delta_shrunk_bayes', 0.0).sum()
            except KeyError:
                pass

            # reverse (ally champ counters this new enemy pick) => subtract
            try:
                reverse_row = df_indexed.loc[
                    (a_champ, a_role, 'Counter', enemy_champ, enemy_role)
                ]
                if reverse_row is not None and not reverse_row.empty:
                    total_log_odds -= reverse_row['log_odds'].sum()
                    total_delta -= reverse_row.get(
                        'delta_shrunk_bayes', 0.0).sum()
            except KeyError:
                pass

        return total_log_odds, total_delta

    ###########################################################################
    # 4) Main loop over each candidate champion
    ###########################################################################
    champion_scores = {}

    for candidate_champ in candidates:
        # **Simulate picking this candidate champion for the role**
        old_ally_pick = ally_team.get(role_to_fill, None)
        ally_team[role_to_fill] = candidate_champ

        # A) Compute synergy of "candidate_champ" with ally_team vs enemy_team
        sum_log_odds, sum_delta = synergy_for_candidate(
            candidate_champ, ally_team, enemy_team)

        if pick_strategy == "Maximize":
            final_log_odds = sum_log_odds
            final_delta = sum_delta

        elif pick_strategy == "MinimaxAllRoles":
            worst_log_odds = float("-inf")
            worst_delta = float("-inf")

            if len(unfilled_enemy_roles) == 0:
                worst_log_odds = 0.0
                worst_delta = 0.0
            else:
                # For each unfilled enemy role:
                for e_role in unfilled_enemy_roles:
                    old_enemy_pick = enemy_team.get(e_role, None)

                    for e_candidate in champion_pool:
                        # Skip any e_candidate that is also excluded for the enemy
                        # (But typically the enemy can pick it. So there's no "excluded" for enemy, unless you want it.)
                        enemy_team[e_role] = e_candidate

                        # Evaluate synergy from the enemy perspective
                        e_log_odds, e_delta = synergy_for_enemy_candidate(
                            e_candidate, e_role, enemy_team, ally_team)

                        if e_log_odds > worst_log_odds:
                            worst_log_odds = e_log_odds
                        if e_delta > worst_delta:
                            worst_delta = e_delta

                    # revert enemy pick after evaluating all candidates for this role
                    if old_enemy_pick is not None:
                        enemy_team[e_role] = old_enemy_pick
                    else:
                        enemy_team.pop(e_role, None)

            final_log_odds = sum_log_odds - worst_log_odds
            final_delta = sum_delta - worst_delta

        else:
            final_log_odds = sum_log_odds
            final_delta = sum_delta

        # Revert the ally_team to its previous state after evaluating this candidate
        if old_ally_pick is not None:
            ally_team[role_to_fill] = old_ally_pick
        else:
            ally_team.pop(role_to_fill, None)

        champion_scores[candidate_champ] = (final_log_odds, final_delta)

    ###########################################################################
    # 5) Build the final list of three-tuples
    ###########################################################################
    result = [
        (champ, vals[0], vals[1])
        for champ, vals in champion_scores.items()
    ]
    return result


###############################################################################
# 6) Custom Entry + Popup Listbox Autocomplete
###############################################################################
class AutocompleteEntryPopup(tk.Frame):
    """
    A custom widget with:
      - A tk.Entry for user input
      - A popup tk.Toplevel with a tk.Listbox of suggestions
    """
<<<<<<< HEAD

    def __init__(self, master, suggestion_list=None, width=30, font=None, callback=None, *args, **kwargs):
=======
    def __init__(self, master, suggestion_list=None, width=30, font=("Helvetica", 10), callback=None, *args, **kwargs):
>>>>>>> 83cad059
        super().__init__(master, *args, **kwargs)
        self.callback = callback
        self.suggestion_list = suggestion_list or []
        self.current_suggestions = []
        self.current_index = -1

        self.entry_var = tk.StringVar()
        self.entry = tk.Entry(
            self, textvariable=self.entry_var, width=width, font=font)
        self.entry.grid(row=0, column=0, sticky="ew")
        self.columnconfigure(0, weight=1)

        # Bind entry events
        self.entry.bind("<KeyRelease>", self._on_keyrelease)
        self.entry.bind("<Down>", self._on_down_arrow)
        self.entry.bind("<Up>", self._on_up_arrow)
        self.entry.bind("<Return>", self._on_return)
        self.entry.bind("<Tab>", self._on_tab_press)
        self.entry.bind("<FocusOut>", self._on_focus_out)

        self.popup = None

    def _update_background(self):
        text = self.entry_var.get().strip().lower()
        if text in getattr(self, "normalized_suggestions", set()):
            self.entry.configure(bg="white")
        else:
            self.entry.configure(bg="#ffd6d6")

    def _on_keyrelease(self, event):
        if event.keysym in ("Up", "Down", "Left", "Right", "Return", "Tab", "Escape"):
            return

        text = self.entry_var.get().strip().lower()

        if not text:
            matches = list(self.suggestion_list)
            if matches:
                self._show_popup(matches)
            else:
                self._hide_popup()
        else:
            matches = self._filter_suggestions(text)
            if matches:
                self._show_popup(matches)
            else:
                self._hide_popup()

        self._update_background()

        # Notify UI about text change so it can refresh roles, etc.
        if self.callback:
            self.callback()

    def _show_popup(self, suggestions):
        self.current_suggestions = suggestions
        self.current_index = 0

        if not self.popup or not tk.Toplevel.winfo_exists(self.popup):
            self.popup = tk.Toplevel(self)
            self.popup.wm_overrideredirect(True)

            frame = tk.Frame(self.popup)
            frame.pack(fill="both", expand=True)

            scrollbar = tk.Scrollbar(frame, orient="vertical")
            scrollbar.pack(side="right", fill="y")

            self.listbox = tk.Listbox(
                frame, selectmode=tk.SINGLE, yscrollcommand=scrollbar.set)
            self.listbox.pack(side="left", fill="both", expand=True)

            scrollbar.config(command=self.listbox.yview)

            self.listbox.bind("<Button-1>", self._on_listbox_click)
            self.listbox.bind("<Return>", self._on_return)
            self.listbox.bind("<Down>", self._on_down_arrow)
            self.listbox.bind("<Up>", self._on_up_arrow)

        # Update popup position every time
        x = self.entry.winfo_rootx()
        y = self.entry.winfo_rooty() + self.entry.winfo_height()

        # Limit visible suggestions height and listbox width
        MAX_VISIBLE_ITEMS = 8
        MAX_WIDTH_CHARS = 30

        height = min(len(suggestions), MAX_VISIBLE_ITEMS)
        self.listbox.config(height=height)

        max_suggestion_len = max((len(s) for s in suggestions), default=0)
        width = min(max_suggestion_len, MAX_WIDTH_CHARS)
        self.listbox.config(width=width)

        self.popup.geometry(f"+{x}+{y}")

        # Update listbox contents efficiently
        self.listbox.delete(0, tk.END)
        for item in suggestions:
            self.listbox.insert(tk.END, item)

        # Update selection
        self._wrap_index()
        self._update_listbox_selection()

    def _hide_popup(self):
        if self.popup and tk.Toplevel.winfo_exists(self.popup):
            self.popup.destroy()
        self.popup = None
        self.current_suggestions = []
        self.current_index = -1

    def _on_listbox_click(self, event):
        idx = self.listbox.curselection()
        if idx:
            self.current_index = idx[0]
            self._select_current()
        self._hide_popup()
        self.entry.focus_set()
        return "break"

    def _on_down_arrow(self, event):
        if not self.popup:
            return
        self.current_index += 1
        self._wrap_index()
        self._update_listbox_selection()
        return "break"

    def _on_up_arrow(self, event):
        if not self.popup:
            return
        self.current_index -= 1
        self._wrap_index()
        self._update_listbox_selection()
        return "break"

    def _on_return(self, event):
        if self.popup:
            self._select_current()
            self._hide_popup()
            self.entry.focus_set()  # Focus back on the entry widget
            self._move_to_next_widget()
            return "break"
        else:
            matches = self._filter_suggestions(self.entry_var.get().strip())
            if len(matches) == 1:
                self._set_text(matches[0])
                self._move_to_next_widget()

    def _on_tab_press(self, event):
        if self.popup:
            self._select_current()
            self._hide_popup()
            self._move_to_next_widget()
            return "break"

    def _move_to_next_widget(self):
        next_widget = self.entry.tk_focusNext()
        if next_widget:
            next_widget.focus_set()

    def _on_focus_out(self, event):
        if self.popup:
            widget = self.winfo_containing(
                self.winfo_pointerx(), self.winfo_pointery())
            if not (widget and str(widget).startswith(str(self.popup))):
                self._hide_popup()

    def _select_current(self):
        self._wrap_index()
        if 0 <= self.current_index < len(self.current_suggestions):
            self._set_text(self.current_suggestions[self.current_index])

    def _filter_suggestions(self, typed):
        low = typed.lower()
        return [s for s in self.suggestion_list if low in s.lower()]

    def _set_text(self, text):
        self.entry_var.set(text)
        if self.callback:
            self.callback()

    def _wrap_index(self):
        """
        Wrap current_index around if it goes out of bounds
        """
        count = len(self.current_suggestions)
        if count == 0:
            self.current_index = -1
        else:
            self.current_index %= count

    def _update_listbox_selection(self):
        """
        Reflect current_index in the listbox UI
        """
        self.listbox.select_clear(0, tk.END)
        if 0 <= self.current_index < len(self.current_suggestions):
            self.listbox.select_set(self.current_index)
            self.listbox.activate(self.current_index)
            # Scroll to make the selection visible
            self.listbox.see(self.current_index)

    def update_suggestions(self, new_suggestion_list):
        valid_pick = self.get_valid_text().strip()
        if valid_pick and valid_pick not in new_suggestion_list:
            new_suggestion_list = list(new_suggestion_list) + [valid_pick]

        # Dedupe & sort
        self.suggestion_list = sorted(set(new_suggestion_list))

        # Cache normalized suggestions (lowercase stripped)
        self.normalized_suggestions = set(
            s.lower().strip() for s in self.suggestion_list)

        # Refresh popup
        if self.popup:
            text = self.entry_var.get().strip()
            matches = self._filter_suggestions(
                text) if text else list(self.suggestion_list)
            if matches:
                self._show_popup(matches)
            else:
                self._hide_popup()

    def get_valid_text(self):
        text = self.entry_var.get().strip()
        return text if text in self.suggestion_list else ""

    def get_text(self):
        return self.entry_var.get()

    def _set_text(self, text):
        self.entry_var.set(text)
        if self.callback:
            self.callback()
        self._update_background()

    def set_text(self, text):
        """Public method to set text from outside the widget."""
        self._set_text(text)

###############################################################################
# 7) The main GUI (ChampionPickerGUI)
###############################################################################


class ChampionPickerGUI(tk.Tk):
    ICON_PATH_FORMAT = os.path.join("data", "champion_icons", "{}.png")
    ICON_SIZE = (64, 64)

    def __init__(self, df_matchups, df_priors):
        super().__init__()
        self.geometry("1280x920")
        self.minsize(700, 500)

        # Roles on the ally side
        self.roles_ally = ["top", "jungle", "middle", "bottom", "support"]

        self.title("League Champion Picker")

        # Store and index matchups DataFrame
        self.df_matchups = df_matchups
        self.df_matchups_indexed = prepare_multiindex(self.df_matchups)
        self.df_priors = df_priors

        # Champion list (for autocomplete + icons)
        self.champion_list: list[str] = list(self.df_priors['champion_name'].unique())

<<<<<<< HEAD
        # banned champ list
        self.banned_champions_names = list()
        self.ban_entries = []

        # Pre-load champion icons (regular size)
        self.champion_icons = {}
        # New: Pre-load ban‐size icons
        self.banned_champion_icons = {}

        for champ in self.champion_list:
            path = ChampionPickerGUI.ICON_PATH_FORMAT.format(champ)
            if os.path.exists(path):
                pil = Image.open(path)
                # regular
                pil_reg = pil.resize(
                    ChampionPickerGUI.ICON_SIZE, Image.LANCZOS)
                self.champion_icons[champ] = ImageTk.PhotoImage(pil_reg)
                # small for bans (half size, for example)
                small_size = (
                    ChampionPickerGUI.ICON_SIZE[0]//2, ChampionPickerGUI.ICON_SIZE[1]//2)
                pil_small = pil.resize(small_size, Image.LANCZOS)
                self.banned_champion_icons[champ] = ImageTk.PhotoImage(
                    pil_small)
=======
        # Pre-load champion icons
        self.champion_icons: dict[str, ImageTk.PhotoImage | None] = {}
        for champ in self.champion_list:
            path = ChampionPickerGUI.ICON_PATH_FORMAT.format(champ)
            if os.path.exists(path):
                pil_img = Image.open(path).resize(
                    ChampionPickerGUI.ICON_SIZE,
                    resample=Image.LANCZOS # type: ignore
                )
                self.champion_icons[champ] = ImageTk.PhotoImage(pil_img)
>>>>>>> 83cad059
            else:
                print(f"⚠️ Icon not found for '{champ}' at {path}")
                self.champion_icons[champ] = None
                self.banned_champion_icons[champ] = None

        # StringVars / BooleanVars for settings
        self.adjustment_method = tk.StringVar(value="Bayesian")
        self.display_metric_var = tk.StringVar(value="Delta")
        self.pick_strategy_var = tk.StringVar(value="Maximize")
        self.auto_hide = tk.BooleanVar(value=True)

        # Build the UI
        self._build_ui()

    def combined_callback(self):
        """
        Called whenever any AutocompleteEntryPopup changes.
        Recomputes hiding logic, overall win rates, and recommendations.
        """
        self.check_filled_roles()
        self.update_overall_win_rates()
        self.on_recommend()
        self.update_autocomplete_suggestions()

    def toggle_advanced_settings(self):
        """
        Show or hide the advanced settings frame based on self.advanced_visible.
        """
        if self.advanced_visible.get():
            self.advanced_frame.grid()
        else:
            self.advanced_frame.grid_remove()

    def recalculate_matchups(self):
        """
        Recompute Bayesian-shrunk win rates (and optionally Δ), re-index DataFrame,
        save to CSV, then update overall win rates and recommendations.
        """
        try:
            m_value = self.m_var.get()
            # Shrink win_rate toward 0.5*100% by m_value "pseudo-samples"
            self.df_matchups['win_rate_shrunk_bayes'] = (
                (self.df_matchups['win_rate'] * self.df_matchups['sample_size'] +
                 50.0 * m_value) / (self.df_matchups['sample_size'] + m_value)
            )
            self.df_matchups['log_odds_bayes'] = self.df_matchups['win_rate_shrunk_bayes'].apply(
                win_rate_to_log_odds)

            if 'delta' in self.df_matchups.columns:
                self.df_matchups['delta_shrunk_bayes'] = (
                    (self.df_matchups['delta'] * self.df_matchups['sample_size'] +
                     0.0 * m_value) /
                    (self.df_matchups['sample_size'] + m_value)
                )

            # Re-index
            self.df_matchups_indexed = prepare_multiindex(self.df_matchups)

            # Save relevant columns
            desired_columns = [
                "champ1", "role1", "type", "champ2", "role2",
                "win_rate", "sample_size",
                "win_rate_shrunk_bayes", "log_odds_bayes",
                "win_rate_shrunk_advi", "log_odds_advi",
                "win_rate_shrunk_hierarchical", "log_odds_hierarchical",
            ]
            if 'delta_shrunk_bayes' in self.df_matchups.columns:
                desired_columns.append('delta_shrunk_bayes')
            if 'delta' in self.df_matchups.columns:
                desired_columns.append('delta')

            columns_to_save = [
                c for c in desired_columns if c in self.df_matchups.columns]
            self.df_matchups.to_csv(
                "data/matchups_shrunk.csv", columns=columns_to_save, index=False)

            # Refresh UI
            self.update_overall_win_rates()
            self.on_recommend()

        except Exception as e:
            messagebox.showerror(
                "Error", f"Failed to recalculate matchups: {e}")

    def update_overall_win_rates(self):
        """
        Recompute ally vs. enemy team win rates and update the label.
        """
        method = self.adjustment_method.get().lower()
        log_col = f'log_odds_{method}'
        if log_col in self.df_matchups.columns:
            self.df_matchups['log_odds'] = self.df_matchups[log_col]
        else:
            self.df_matchups['log_odds'] = self.df_matchups['log_odds_bayes']

        self.df_matchups_indexed = prepare_multiindex(self.df_matchups)

        ally_team = {
            r: e.get_valid_text().strip()
            for r, e in self.ally_champs.items()
            if e.get_valid_text().strip()
        }
        enemy_list = [e.get_valid_text().strip()
                      for e in self.enemy_champ_boxes if e.get_valid_text().strip()]
        enemy_team = guess_roles(enemy_list, self.df_priors)

        ally_pct, enemy_pct = calculate_overall_win_rates(
            self.df_matchups_indexed, ally_team, enemy_team
        )
        text = (
            f"Estimated Ally Team Win Rate: {ally_pct:.2%}\n"
            f"Estimated Enemy Team Win Rate: {enemy_pct:.2%}"
        )
        self.overall_win_rate_label.config(text=text)

    def check_filled_roles(self):
        """
        Called any time ally‐champ text changes OR the auto‐hide checkbox toggles.
        We compute “should this role be visible?” for every role, then let
        rearrange_result_icons() do all the actual grid/grid_forget calls.
        """
        # 1) For each role, decide visible=True/False and store it somewhere.
        #    Visible = “either auto_hide is OFF, or champ name is blank/invalid”.
        for role, entry_widget in self.ally_champs.items():
            champ_name = entry_widget.get_valid_text().strip()
            is_valid_champion = (champ_name in self.champion_list)

            entry_widget.bind(
                "<KeyRelease>", lambda e: self.check_filled_roles())
            self.auto_hide.trace_add(
                'write', lambda *args: self.check_filled_roles())

            # If auto_hide is True and the user has typed a VALID champ, hide it.
            # Otherwise (auto_hide=False, or name blank/invalid), show it.
            should_show = (not (is_valid_champion and self.auto_hide.get()))

            # Store this boolean in a simple dict; rearrange_result_icons() will read it.
            self.icon_frames[role]['should_be_visible'] = should_show

        # 2) Now reposition ALL containers in one sweep.
        self.rearrange_result_icons()

    def toggle_role_visibility(self, role, visible):
        """
        If auto_hide is True and visible is False, remove that role’s container
        (grid_forget). Otherwise, leave it unmapped for now and let
        rearrange_result_icons() do the actual grid() call.
        """
        container = self.icon_frames[role]['container']
        if not visible and self.auto_hide.get():
            container.grid_forget()
        # If visible is True, do NOT call container.grid() here.
        # We'll let rearrange_result_icons() place it in the right spot.

    def rearrange_result_icons(self):
        """
        Forget (i.e. remove) all frames, then re‐grid only those where
        'should_be_visible' is True, in the order of roles_ally.
        This guarantees that anything we show always lands in row=0, col=0…N.
        """
        # First, un‐grid everything.
        for role, info in self.icon_frames.items():
            info['container'].grid_forget()

        # Build an ordered list of roles that should be visible.
        # (Assume self.roles_ally is a list in the order you want.)
        visible_roles = [
            role for role in self.roles_ally
            if (info := self.icon_frames.get(role))
            and info.get('should_be_visible', True)
        ]

        # Now grid them left→right at row=0, col=0…len(visible_roles)-1.
        for idx, role in enumerate(visible_roles):
            self.icon_frames[role]['container'].grid(
                row=0,
                column=idx,
                padx=10,
                pady=5,
                sticky="nw"
            )

    def copy_role_list(self, role):
        """
        Copy the champion list (in order) for the given role to clipboard.
        """
        names = [subframe.champ_name for subframe in self.icon_frames[role]['icons']]
        text = "\n".join(names)
        if text:
            self.clipboard_clear()
            self.clipboard_append(text)
            self.update()

    def on_recommend(self):
        """
        1) Update log_odds column based on the selected adjustment method.
        2) Build ally_team dict and guess enemy_team.
        3) For each role, compute top-5 picks, then place icon + W/Δ in a vertical list under that role’s frame.
        """
        # ── Update log_odds in df_matchups ───────────────────────────────────
        method = self.adjustment_method.get().lower()
        log_col = f'log_odds_{method}'
        if log_col in self.df_matchups.columns:
            self.df_matchups['log_odds'] = self.df_matchups[log_col]
        else:
            self.df_matchups['log_odds'] = self.df_matchups['log_odds_bayes']

        self.df_matchups_indexed = prepare_multiindex(self.df_matchups)

        # ── Build ally_team dict using get_valid_text() ───────────────────────
        typed_ally = {}  # directly assigned by user
        typed_ally_champs = []

        for role, entry in self.ally_champs.items():
            nm = entry.get_valid_text()
            if nm:
                typed_ally[role] = nm
                typed_ally_champs.append(nm)

        # If not all 5 roles are filled, guess the missing ones
        if len(typed_ally) < 5:
            # Use only typed champions for guessing
            guessed_roles = guess_roles(typed_ally_champs, self.df_priors)

            # Merge guesses into typed_ally, without overwriting already typed roles
            for role, champ in guessed_roles.items():
                if role not in typed_ally:
                    typed_ally[role] = champ

        ally_team = typed_ally


        # ── Gather enemy champions and guess roles ────────────────────────────
        enemy_champs = [
            e.get_valid_text() for e in self.enemy_champ_boxes if e.get_valid_text()
        ]
        enemy_team = guess_roles(enemy_champs, self.df_priors)

        # Display “Akshan → middle” etc.
        guessed_text = ""
        for role, champ in enemy_team.items():
            guessed_text += f"{champ} → {role}\n"
        self.enemy_guess_label.config(text=guessed_text)

        chosen_metric = self.display_metric_var.get()
        excluded_base = (
            set(enemy_team.values())
            | set(self.banned_champions_names)
        )

        # Ensure the Suggested Picks area is visible before drawing
        self.results_frame.grid()
        self.rearrange_result_icons()

        # ── For each role, compute top-5 and build a vertical list ───────────
        for role in self.roles_ally:
            # Clear out previous widgets under this role
            for widget in self.icon_frames[role]['icons']:
                widget.destroy()
            self.icon_frames[role]['icons'].clear()

            # Compute scores for this role
            excluded_dynamic = set(excluded_base)
            scores = get_champion_scores_for_role(
                df_indexed=self.df_matchups_indexed,
                role_to_fill=role,
                ally_team=ally_team,
                enemy_team=enemy_team,
                pick_strategy=(
                    "MinimaxAllRoles"
                    if self.pick_strategy_var.get().startswith("Minimax")
                    else "Maximize"
                ),
                champion_pool=self.champion_list,
                excluded_champions=excluded_dynamic
            )

            # Sort by Delta or WinRate
            if chosen_metric == "Delta":
                scores.sort(key=lambda x: x[2], reverse=True)
            else:
                scores.sort(key=lambda x: x[1], reverse=True)

            top_n = scores[:5]  # show top 5

            # Place each champion’s icon + W/Δ in a vertical stack
            for idx, (champ, total_log_odds, total_delta) in enumerate(top_n):
                photo = self.champion_icons.get(champ)

                subframe = ttk.Frame(self.icon_frames[role]['container'])
                subframe.grid(row=idx, column=0, padx=2, pady=2, sticky="w")
<<<<<<< HEAD
                subframe.champ_name = champ
=======

                subframe.champ_name = champ # type: ignore
>>>>>>> 83cad059

                # Icon
                if photo is not None:
                    icon_lbl = ttk.Label(subframe, image=photo)
                    icon_lbl.image = photo # type: ignore
                    icon_lbl.grid(row=0, column=0, padx=(0, 5), sticky="nw")
                else:
                    text_lbl = ttk.Label(
                        subframe, text=champ, font=("Helvetica", 10))
                    text_lbl.grid(row=0, column=0, padx=(0, 5), sticky="nw")

                win_pct = 100 * total_log_odds
                delta_pct = 10 * total_delta

                # Stats
                text_frame = ttk.Frame(subframe)
                text_frame.grid(row=0, column=1, sticky="nw")
                win_lbl = ttk.Label(
                    text_frame, text=f"W: {win_pct:.0f}%", font=("Helvetica", 10))
                win_lbl.pack(anchor="w")
                delta_lbl = ttk.Label(
                    text_frame, text=f"Δ: {delta_pct:.1f}", font=("Helvetica", 10))
                delta_lbl.pack(anchor="sw")

                self.icon_frames[role]['icons'].append(subframe)

                if idx == 0:
                    excluded_base.add(champ)

            # Re-apply auto-hide logic
            self.check_filled_roles()

            self.update_autocomplete_suggestions()

    def reset_all(self):
        """
        Clear all entry fields, clear bans, and reset UI.
        """
        # For ally champs (dict)
        for entry in self.ally_champs.values():
            if hasattr(entry, "set_text"):
                entry.set_text("")
            else:
                entry.entry_var.set("")

        # For enemy champs (list)
        for entry in self.enemy_champ_boxes:
            if hasattr(entry, "set_text"):
                entry.set_text("")
            else:
                entry.entry_var.set("")

        # 3) Clear ban entry widgets
        for entry in self.ban_entries:
            entry.entry_var.set("")

        # 4) Clear banned champion names
        self.banned_champions_names.clear()
        if hasattr(self, "banned_champion_ids"):
            self.banned_champion_ids.clear()

        # 5) Clear ban icon labels
        for lbl in self.banned_icon_labels:
            lbl.configure(image="")
            lbl.image = None

        # 6) Re-run autocomplete filtering
        self.update_autocomplete_for_bans()

        # 7) Destroy existing result icon subframes
        for role in self.roles_ally:
            for widget in self.icon_frames[role]['icons']:
                widget.destroy()
            self.icon_frames[role]['icons'].clear()

        # 8) Clear derived labels
        self.enemy_guess_label.config(text="")
        self.overall_win_rate_label.config(text="")

        # 9) Refresh recommendation state
        self.check_filled_roles()
        self.update_overall_win_rates()

    def get_banned_champions(self):
        return [e.get_valid_text() for e in self.ban_entries if e.get_valid_text()]

    def update_autocomplete_for_bans(self):
        filtered_list = [
            champ for champ in self.champion_list if champ not in self.banned_champions_names]

        for entry in self.ally_champs.values():
            entry.update_suggestions(filtered_list)

        for entry in self.enemy_champ_boxes:
            entry.update_suggestions(filtered_list)

    def update_gui_bans(self, new_banned_names):
        # 1) Add only the *new* bans that aren’t already in the list:
        for name in new_banned_names:
            if name not in self.banned_champions_names:
                self.banned_champions_names.append(name)
            # stop once we have 10 slots

        # 2) Now update the icons & autocomplete
        self.update_ban_icons()
        self.update_autocomplete_for_bans()
        self.on_recommend()

    def update_ban_icons(self):
        # Clear all icons
        for lbl in self.banned_icon_labels:
            lbl.configure(image="")
            lbl.image = None

        # Add icons for current banned champions
        for i, name in enumerate(self.banned_champions_names):
            if i >= len(self.banned_icon_labels):
                break
            icon = self.champion_icons.get(name)
            if icon:
                self.banned_icon_labels[i].configure(image=icon)
                self.banned_icon_labels[i].image = icon

    def update_autocomplete_suggestions(self):
        # Exclude all banned champions (names) tracked in the GUI
        excluded = set(self.banned_champions_names)

        # Exclude enemy picks (names)
        excluded.update(
            e.get_valid_text() for e in self.enemy_champ_boxes if e.get_valid_text()
        )

        for entry in list(self.ally_champs.values()) + self.enemy_champ_boxes:
            current_text = entry.get_text().strip()
            valid_text = entry.get_valid_text().strip()

            # Build base suggestions: non-excluded champs + your own valid pick
            suggestions = [
                champ for champ in self.champion_list
                if champ not in excluded or champ == valid_text
            ]

            # Remove exact typed text always
            if current_text:
                suggestions = [
                    champ for champ in suggestions
                    if champ.lower() != current_text.lower()
                ]

            # Substring filter
            filtered = [
                champ for champ in suggestions
                if not current_text or current_text.lower() in champ.lower()
            ]

            entry.update_suggestions(filtered)

    def _build_ui(self):
        bigger_font = ("Helvetica", 14)

        # ── AUTO-HIDE CHECKBUTTON ─────────────────────────────────────────────────────
        auto_hide_chk = ttk.Checkbutton(
            self,
            text="Auto-hide suggestion when champ picked",
            variable=self.auto_hide,
            command=self.check_filled_roles
        )
        auto_hide_chk.grid(row=0, column=0, padx=10, pady=(10, 0), sticky="w")

        # ── ADVANCED SETTINGS TOGGLE ────────────────────────────────────────────────────
        self.advanced_visible = tk.BooleanVar(value=False)
        toggle_btn = ttk.Checkbutton(
            self,
            text="Show Advanced Settings",
            variable=self.advanced_visible,
            command=self.toggle_advanced_settings,
            onvalue=True,
            offvalue=False
        )
        toggle_btn.grid(row=1, column=0, padx=10, pady=(5, 10), sticky="w")

        # Advanced settings frame (initially hidden)
        self.advanced_frame = ttk.LabelFrame(self, text="Advanced Settings")

        # ── Pick Strategy ───────────────────────────────────────────────────────────
        strategy_frame = ttk.LabelFrame(
            self.advanced_frame, text="Pick Strategy")
        strategy_frame.grid(row=0, column=0, padx=10, pady=10, sticky="nw")
        strategy_label = ttk.Label(
            strategy_frame, text="Strategy:", font=bigger_font)
        strategy_label.grid(row=0, column=0, padx=5, pady=5, sticky="w")

        strategy_dropdown = ttk.Combobox(
            strategy_frame,
            textvariable=self.pick_strategy_var,
            values=["Maximize", "Minimax"],
            font=bigger_font,
            state="readonly",
            width=10
        )
        strategy_dropdown.grid(row=0, column=1, padx=5, pady=5, sticky="w")

        # ── Display Metric ──────────────────────────────────────────────────────────
        display_metric_frame = ttk.LabelFrame(
            self.advanced_frame, text="Display Metric")
        display_metric_frame.grid(
            row=1, column=0, padx=10, pady=10, sticky="nw")
        display_metric_label = ttk.Label(
            display_metric_frame, text="Sort By:", font=bigger_font)
        display_metric_label.grid(row=0, column=0, padx=5, pady=5, sticky="w")

        display_metric_dropdown = ttk.Combobox(
            display_metric_frame,
            textvariable=self.display_metric_var,
            values=["Win Rate", "Delta"],
            font=bigger_font,
            state="readonly"
        )
        display_metric_dropdown.grid(
            row=0, column=1, padx=5, pady=5, sticky="w")

        # ── Adjustment Method ───────────────────────────────────────────────────────
        adjustment_frame = ttk.LabelFrame(
            self.advanced_frame, text="Adjustment Method")
        adjustment_frame.grid(row=2, column=0, padx=10, pady=10, sticky="nw")
        adjustment_label = ttk.Label(
            adjustment_frame, text="Adjustment:", font=bigger_font)
        adjustment_label.grid(row=0, column=0, padx=5, pady=5, sticky="w")

        adjustment_dropdown = ttk.Combobox(
            adjustment_frame,
            textvariable=self.adjustment_method,
            values=["Bayesian", "ADVI", "Hierarchical"],
            font=bigger_font,
            state="readonly"
        )
        adjustment_dropdown.grid(row=0, column=1, padx=5, pady=5, sticky="w")

        # ── Bayesian “m” Value ───────────────────────────────────────────────────────
        m_frame = ttk.LabelFrame(
            self.advanced_frame, text="Bayesian Adjustment (m)")
        m_frame.grid(row=3, column=0, padx=10, pady=10, sticky="nw")
        m_label = ttk.Label(m_frame, text="Set m:", font=bigger_font)
        m_label.grid(row=0, column=0, padx=5, pady=5, sticky="w")

        self.m_var = tk.IntVar(value=0)
        m_entry = ttk.Entry(m_frame, textvariable=self.m_var,
                            width=10, font=bigger_font)
        m_entry.grid(row=0, column=1, padx=5, pady=5, sticky="w")

        m_button = ttk.Button(m_frame, text="Recalculate",
                              command=self.recalculate_matchups)
        m_button.grid(row=0, column=2, padx=5, pady=5, sticky="w")

        # ── BANNED CHAMPIONS ICONS FRAME ───────────────────────────────────────────────
        self.ban_icons_frame = ttk.LabelFrame(self, text="Banned Champions")
        self.ban_icons_frame.grid(
            row=2, column=0, columnspan=3, padx=10, pady=(10, 0), sticky="w")

        self.banned_icon_labels = []
        for i in range(10):
            lbl = tk.Label(self.ban_icons_frame, image=None)
            lbl.grid(row=0, column=i, padx=3, pady=3)
            self.banned_icon_labels.append(lbl)

        # ── TEAMS FRAME ───────────────────────────────────────────────────────────────
        teams_frame = ttk.Frame(self)
        teams_frame.grid(row=3, column=0, columnspan=2,
                         sticky="nw", padx=10, pady=10)

        # ── ALLY PICKS FRAME ───────────────────────────────────────────────────────────
        ally_frame = ttk.LabelFrame(
            teams_frame, text="Ally Team (roles known)")
        ally_frame.grid(row=0, column=0, padx=10, sticky="nw")

        self.ally_champs = {}
        for i, role in enumerate(self.roles_ally):
            lbl = ttk.Label(
                ally_frame, text=f"{role.capitalize()}:", font=bigger_font)
            lbl.grid(row=i, column=0, sticky="w")

            entry = AutocompleteEntryPopup(
                ally_frame,
                suggestion_list=self.champion_list,
                width=12,
                font=bigger_font,
                callback=self.combined_callback
            )
            entry.grid(row=i, column=1, padx=5, pady=5, sticky="w")
            self.ally_champs[role] = entry

        # ── ENEMY PICKS FRAME ───────────────────────────────────────────────────────────
        enemy_frame = ttk.LabelFrame(
            teams_frame, text="Enemy Team (champions only)")
        enemy_frame.grid(row=0, column=1, padx=10, sticky="nw")

        self.enemy_champ_boxes = []
        self.enemy_role_labels = []
        for i in range(5):
            lbl = ttk.Label(
                enemy_frame, text=f"Enemy #{i+1}:", font=bigger_font)
            lbl.grid(row=i, column=0, sticky="w")

            entry = AutocompleteEntryPopup(
                enemy_frame,
                suggestion_list=self.champion_list,
                width=12,
                font=bigger_font,
                callback=self.combined_callback
            )
            entry.grid(row=i, column=1, padx=5, pady=5, sticky="w")
            self.enemy_champ_boxes.append(entry)

            role_lbl = ttk.Label(enemy_frame, text="",
                                 font=bigger_font, foreground="blue")
            role_lbl.grid(row=i, column=2, padx=(5, 10), sticky="w")
            self.enemy_role_labels.append(role_lbl)

        self.enemy_guess_label = ttk.Label(
            enemy_frame,
            text="",
            justify="left",
            font=bigger_font
        )
        self.enemy_guess_label.grid(
            row=0, column=2, rowspan=len(self.enemy_champ_boxes),
            sticky="nw", padx=(10, 0)
        )

        # ── SUGGESTED PICKS (“Results”) ───────────────────────────────────────────────
        pick_frame = ttk.LabelFrame(self, text="Suggested Picks")
        pick_frame.grid(row=4, column=0, columnspan=3,
                        padx=10, pady=10, sticky="ew")

        btn_reset = ttk.Button(pick_frame, text="Reset",
                               command=self.reset_all)
        btn_reset.grid(row=0, column=0, padx=20, pady=(10, 5), sticky="w")

        # The results_frame will contain five LabelFrames (one per role), arranged left→right
        self.results_frame = ttk.Frame(pick_frame)
        self.results_frame.grid(row=2, column=0, columnspan=3, sticky="ew")

        self.icon_frames = {}
        for i, role in enumerate(self.roles_ally):
            container = ttk.LabelFrame(
                self.results_frame, text=role.capitalize())
            container.grid(row=0, column=i, padx=10, pady=5, sticky="nw")
            self.icon_frames[role] = {'container': container, 'icons': []}

            # Add a Copy button under each role's LabelFrame
            copy_btn = ttk.Button(
                container,
                text="Copy",
                command=lambda r=role: self.copy_role_list(r)
            )
            copy_btn.grid(row=6, column=0, columnspan=2,
                          pady=(5, 0), sticky="ew")

        # ── OVERALL WIN RATE LABEL ────────────────────────────────────────────────────
        self.overall_win_rate_label = ttk.Label(
            self, text="", justify="left", font=bigger_font)
        self.overall_win_rate_label.grid(
            row=0, column=1, rowspan=2, padx=10, pady=5, sticky="nw")

##############################################################################
# 8) Draft Detection
###############################################################################


champion_map = {}


def get_lockfile_info(retries=5, delay=1):
    lockfile_path = r"C:\Riot Games\League of Legends\lockfile"
    for _ in range(retries):
        if os.path.exists(lockfile_path):
            with open(lockfile_path, 'r') as f:
                _, _, port, password, _ = f.read().split(':')
                return port, password
        time.sleep(delay)
    # After retries, still no file found
    raise FileNotFoundError(
        "LeagueClient lockfile not found at expected location.")


def get_headers(password):
    auth = base64.b64encode(f'riot:{password}'.encode()).decode()
    return {
        'Authorization': f'Basic {auth}',
        'Accept': 'application/json'
    }


def download_champion_map():
    try:
        version = requests.get(
            'https://ddragon.leagueoflegends.com/api/versions.json').json()[0]
        champ_data = requests.get(
            f'https://ddragon.leagueoflegends.com/cdn/{version}/data/en_US/champion.json').json()['data']
        for champ in champ_data.values():
            champion_map[int(champ['key'])] = champ['id']
    except Exception as e:
        print("Error fetching champion map:", e)


def get_self_selection(port, headers):
    url = f'https://127.0.0.1:{port}/lol-champ-select/v1/my-selection'
    try:
        response = requests.get(url, headers=headers, verify=False)
        if response.status_code == 200:
            return response.json()
        elif response.status_code == 404:
            # Champion select not active yet or already finished
            print("Not in champion select.")
        else:
            print(f"Selection request failed: {response.status_code}")
    except requests.exceptions.ConnectionError:
        print("Could not connect to League Client API.")
    except Exception as e:
        print(f"Request error: {e}")
    return None


was_champselect = True  # Persistent across calls


def get_current_champion_picks(port, headers):
    global was_champselect
    url = f'https://127.0.0.1:{port}/lol-champ-select/v1/session'
    try:
        response = requests.get(url, headers=headers, verify=False)
        if response.status_code == 200:
            if not was_champselect:
                print("Champion select: True")
            was_champselect = True
            return response.json()
        elif response.status_code == 404:
            if was_champselect:
                print("Champion select: False")
                was_champselect = False
            return None
        else:
            print(f"Session request failed: {response.status_code}")
    except Exception as e:
        print(f"Session request error: {e}")
    return None


CELL_ID_TO_ROLE = {
    0: "top",
    1: "jungle",
    2: "middle",
    3: "bottom",
    4: "utility"
}


def update_ally_pick_and_guess(app):
    """
    Rebuilds the full ally team layout based on all locked picks.
    Ensures no duplicate champions and consistent role assignments.
    """
    # Get all unique ally picks from locked_picks
    ally_champs = [
        name for cid, name in sorted(app.locked_picks.items())
        if cid in CELL_ID_TO_ROLE  # Only ally team cells (0-4)
    ]

    # Deduplicate (LCU sometimes sends repeated events)
    unique_champs = list(dict.fromkeys(ally_champs))

    # Clear all ally role boxes
    for entry in app.ally_champs.values():
        entry.set_text("")

    # Assign roles using guess_roles()
    guessed_roles = guess_roles(unique_champs, app.df_priors)

    filled_champs = set()
    for role, champ in guessed_roles.items():
        if champ not in filled_champs and role in app.ally_champs:
            app.ally_champs[role].set_text(champ)
            filled_champs.add(champ)

    app.on_recommend()


def update_enemy_picks(app):
    enemy_picks = [
        name for cid, name in sorted(app.locked_picks.items())
        if cid not in CELL_ID_TO_ROLE
    ]
    print("[DEBUG] enemy_picks:", enemy_picks)

    unique_champs = list(dict.fromkeys(enemy_picks))
    print("[DEBUG] unique enemy champs:", unique_champs)

    for i, entry in enumerate(app.enemy_champ_boxes):
        print(f"[DEBUG] Clearing enemy box {i}")
        entry.set_text("")

    for i, champ in enumerate(unique_champs):
        if i < len(app.enemy_champ_boxes):
            print(f"[DEBUG] Setting enemy box {i} to {champ}")
            app.enemy_champ_boxes[i].set_text(champ)

    app.on_recommend()

def draft_monitor(app):
    printed_waiting_message = False
    while True:
        try:
            port, password = get_lockfile_info()
            print("lockfile aquired")
            break
        except FileNotFoundError:
            if not printed_waiting_message:
                print("Waiting for League Client lockfile...")
                printed_waiting_message = True
            time.sleep(2)
    headers = get_headers(password)
    download_champion_map()

    seen_locks = set()
    if not hasattr(app, "banned_champion_ids"):
        app.banned_champion_ids = set()

    was_in_champ_select = False

    while True:
        session = get_current_champion_picks(port, headers)
        in_champ_select = session is not None and "actions" in session

        if not in_champ_select:
            if was_in_champ_select:
                # Only clear once when leaving champ select
                seen_locks.clear()
                app.banned_champion_ids.clear()

                if hasattr(app, 'reset_all'):
                    app.after(0, app.reset_all)
                elif hasattr(app, 'reset'):
                    app.after(0, app.reset)
                elif hasattr(app, 'reset_gui'):
                    app.after(0, app.reset_gui)

            was_in_champ_select = False
            time.sleep(1)
            continue

        # Only clear once when entering champ select
        if not was_in_champ_select:
            seen_locks.clear()
            app.banned_champion_ids.clear()

        was_in_champ_select = True

        # Now safe to proceed with processing session
        cell_id_to_team = {p["cellId"]: "Ally" for p in session.get("myTeam", [])}
        cell_id_to_team.update({p["cellId"]: "Enemy" for p in session.get("theirTeam", [])})
        app.cell_id_to_team = cell_id_to_team  # Save in app for later use

        # Handle bans
        bans = session.get("bans", {})
        team_bans = bans.get("myTeamBans", [])
        enemy_bans = bans.get("theirTeamBans", [])
        new_banned_names = []

        for champ_id in team_bans + enemy_bans:
            if champ_id and champ_id not in app.banned_champion_ids:
                name = champion_map.get(champ_id, f"Unknown ({champ_id})")
                new_banned_names.append(name)
                app.banned_champion_ids.add(champ_id)

        # Fallback for ban actions
        if not (team_bans or enemy_bans):
            for group in session.get("actions", []):
                for action in group:
                    if action.get("type") == "ban" and action.get("completed"):
                        cid = action.get("championId", 0)
                        if cid and cid not in app.banned_champion_ids:
                            name = champion_map.get(cid, f"Unknown ({cid})")
                            new_banned_names.append(name)
                            app.banned_champion_ids.add(cid)

        if new_banned_names:
            app.after(0, app.update_gui_bans, new_banned_names)

        # Track previous picks to avoid duplicate updates
        if not hasattr(app, "locked_picks"):
            app.locked_picks = {}
        for group in session.get("actions", []):
            for action in group:
                if action.get("type") == "pick" and action.get("completed"):
                    cid = action.get("championId", 0)
                    cell = action.get("actorCellId")
                    team = cell_id_to_team.get(cell, "Unknown")

                    if cid and (cell, cid) not in seen_locks:
                        name = champion_map.get(cid, f"Unknown ({cid})")
                        seen_locks.add((cell, cid))
                        print(team + " - " + name)
                        if team == "Ally":
                            app.locked_picks[cell] = name
                            app.after(0, update_ally_pick_and_guess, app)
                        elif team == "Enemy":
                            app.locked_picks[cell] = name
                            app.after(0, update_enemy_picks, app)
                            app.after(0, app.on_recommend)


        time.sleep(1)


##############################################################################
# 9) Run the GUI
###############################################################################
if __name__ == "__main__":
    # Load data
    df_matchups = load_matchup_data("data/matchups_shrunk.csv")
    df_priors = load_champion_priors("data/champion_priors.csv")

    # Run GUI (create app instance first)
    app = ChampionPickerGUI(df_matchups, df_priors)

    # Start draft detection in background thread, pass app to it
    thread = threading.Thread(target=draft_monitor, args=(app,), daemon=True)
    thread.start()

    # Run the GUI loop
    app.mainloop()<|MERGE_RESOLUTION|>--- conflicted
+++ resolved
@@ -250,18 +250,12 @@
         return []
 
     all_role_candidates = subset.reset_index()["champ1"].unique().tolist()
-<<<<<<< HEAD
-    # Also ensure we include anything from champion_pool if needed:
-    all_role_candidates = sorted(
-        list(set(all_role_candidates + champion_pool)))
-=======
     # Ensure both are lists before concatenation
     if not isinstance(all_role_candidates, list):
         all_role_candidates = [all_role_candidates]
     if not isinstance(champion_pool, list):
         champion_pool = list(champion_pool) if champion_pool is not None else []
     all_role_candidates = sorted(list(set(all_role_candidates + champion_pool)))
->>>>>>> 83cad059
 
     # Filter out champions that are excluded (already picked or banned)
     candidates = [
@@ -482,12 +476,7 @@
       - A tk.Entry for user input
       - A popup tk.Toplevel with a tk.Listbox of suggestions
     """
-<<<<<<< HEAD
-
-    def __init__(self, master, suggestion_list=None, width=30, font=None, callback=None, *args, **kwargs):
-=======
     def __init__(self, master, suggestion_list=None, width=30, font=("Helvetica", 10), callback=None, *args, **kwargs):
->>>>>>> 83cad059
         super().__init__(master, *args, **kwargs)
         self.callback = callback
         self.suggestion_list = suggestion_list or []
@@ -758,31 +747,6 @@
         # Champion list (for autocomplete + icons)
         self.champion_list: list[str] = list(self.df_priors['champion_name'].unique())
 
-<<<<<<< HEAD
-        # banned champ list
-        self.banned_champions_names = list()
-        self.ban_entries = []
-
-        # Pre-load champion icons (regular size)
-        self.champion_icons = {}
-        # New: Pre-load ban‐size icons
-        self.banned_champion_icons = {}
-
-        for champ in self.champion_list:
-            path = ChampionPickerGUI.ICON_PATH_FORMAT.format(champ)
-            if os.path.exists(path):
-                pil = Image.open(path)
-                # regular
-                pil_reg = pil.resize(
-                    ChampionPickerGUI.ICON_SIZE, Image.LANCZOS)
-                self.champion_icons[champ] = ImageTk.PhotoImage(pil_reg)
-                # small for bans (half size, for example)
-                small_size = (
-                    ChampionPickerGUI.ICON_SIZE[0]//2, ChampionPickerGUI.ICON_SIZE[1]//2)
-                pil_small = pil.resize(small_size, Image.LANCZOS)
-                self.banned_champion_icons[champ] = ImageTk.PhotoImage(
-                    pil_small)
-=======
         # Pre-load champion icons
         self.champion_icons: dict[str, ImageTk.PhotoImage | None] = {}
         for champ in self.champion_list:
@@ -793,7 +757,6 @@
                     resample=Image.LANCZOS # type: ignore
                 )
                 self.champion_icons[champ] = ImageTk.PhotoImage(pil_img)
->>>>>>> 83cad059
             else:
                 print(f"⚠️ Icon not found for '{champ}' at {path}")
                 self.champion_icons[champ] = None
@@ -1085,12 +1048,8 @@
 
                 subframe = ttk.Frame(self.icon_frames[role]['container'])
                 subframe.grid(row=idx, column=0, padx=2, pady=2, sticky="w")
-<<<<<<< HEAD
-                subframe.champ_name = champ
-=======
 
                 subframe.champ_name = champ # type: ignore
->>>>>>> 83cad059
 
                 # Icon
                 if photo is not None:
